{
<<<<<<< HEAD
  "name": "@synthetixio/wei",
  "version": "2.74.5",
=======
  "name": "@kwenta/wei",
  "version": "2.74.4",
>>>>>>> ac193863
  "publishConfig": {
    "access": "public"
  },
  "files": [
    "src",
    "build"
  ],
  "repository": "kwenta/wei",
  "description": "Convenient BigNumber library for web3",
  "source": "./src/index.ts",
  "main": "./build/index.js",
  "module": "./build/index.js",
  "browser": "./build/index.js",
  "types": "./build/index.d.ts",
  "scripts": {
    "build": "tsc --build --verbose",
    "test": "jest --coverage --no-cache",
    "lint": "eslint --fix .",
    "lint:check": "eslint .",
    "pretty": "prettier --write .",
    "pretty:check": "prettier --check .",
    "postversion": "git push --follow-tags"
  },
  "author": "Matthew Conover <git@mconover.dev>",
  "license": "MIT",
  "bugs": {
    "url": "https://github.com/kwenta/wei/issues"
  },
  "homepage": "https://github.com/kwenta/wei",
  "dependencies": {
    "big.js": "6.2.2",
    "viem": "^1.19.3"
  },
  "devDependencies": {
    "@babel/core": "^7.20.12",
    "@babel/plugin-transform-runtime": "^7.19.6",
    "@babel/preset-env": "^7.20.2",
    "@babel/preset-typescript": "^7.18.6",
    "@types/big.js": "6.2.2",
    "@types/jest": "29.4.2",
    "@typescript-eslint/eslint-plugin": "^5.59.5",
    "@typescript-eslint/parser": "^5.59.5",
    "eslint": "^8.34.0",
    "eslint-plugin-import": "^2.27.5",
    "jest": "^29.4.2",
    "prettier": "^2.8.8",
    "typescript": "5.2.2"
  },
  "browserslist": [
    "last 1 Chrome version",
    "last 1 Firefox version",
    "last 1 Edge version",
    "last 1 Opera version"
  ],
  "jest": {
    "testMatch": [
      "<rootDir>/**/*.test.{js,jsx,ts,tsx}"
    ],
    "collectCoverageFrom": [
      "<rootDir>/src/**/*.{js,jsx,ts,tsx}",
      "!<rootDir>/src/**/*.d.{js,jsx,ts,tsx}"
    ],
    "coverageThreshold": {
      "global": {
        "branches": 0,
        "functions": 0,
        "lines": 0,
        "statements": 0
      }
    }
  },
  "packageManager": "yarn@3.5.0"
}<|MERGE_RESOLUTION|>--- conflicted
+++ resolved
@@ -1,11 +1,6 @@
 {
-<<<<<<< HEAD
-  "name": "@synthetixio/wei",
+  "name": "@kwenta/wei",
   "version": "2.74.5",
-=======
-  "name": "@kwenta/wei",
-  "version": "2.74.4",
->>>>>>> ac193863
   "publishConfig": {
     "access": "public"
   },
